--- conflicted
+++ resolved
@@ -1,22 +1,10 @@
 import pandas as pd
-<<<<<<< HEAD
-import os
-import sys
-
-from scripts.etl.etl import extract
-from scripts.util.model import Model
-from scripts.etl.etl import get_train_test_splits
-from scripts.naive.model import NaiveModel
-from scripts.traditional.model import TraditionalModel
-from scripts.deep.model import DeepLearningModel
-=======
 from ..etl.etl import extract
 from ..util.model import Model
 from ..etl.etl import get_train_test_splits
 from ..naive.model import NaiveModel
 from ..traditional.model import TraditionalModel
 from ..deep.model import DeepLearningModel
->>>>>>> 93b90c27
 
 def evaluate_model(model: Model, model_name: str, X_test: pd.DataFrame, y_test: pd.DataFrame) -> None:
     '''
